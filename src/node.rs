--- conflicted
+++ resolved
@@ -54,11 +54,7 @@
                 derivative = 2.0;
             }
             ActivationFunction::Tanh => {
-<<<<<<< HEAD
-                derivative = 1.0 - y.powf(2.0);
-=======
                 derivative = 1.0 //- unsafe { std::intrinsics::powf32(y, 2.0) };
->>>>>>> 0cae495d
             }
         }
         let err_sig = (self.correct_answer.unwrap() - cached_output) * derivative;
@@ -70,25 +66,12 @@
         // This is where the derivative of the activation function goes I think
         let derivative: f32;
         match activation {
-<<<<<<< HEAD
-            ActivationFunction::Sigmoid => {
-                derivative = y * (1.0 - y);
-            },
-            ActivationFunction::Linear => {
-                derivative = 2.0;
-            }, 
-            ActivationFunction::Tanh => {
-                derivative = 1.0 - y.powf(2.0);
-                //derivative = 1.0 - unsafe { std::intrinsics::powf32(y, 2.0) };
-            }
-=======
             ActivationFunction::Sigmoid => 
                 derivative = cached_output * (1.0 - cached_output),
             ActivationFunction::Linear => 
                 derivative = 2.0,
             ActivationFunction::Tanh => 
                 derivative = 1.0 ,//- unsafe { std::intrinsics::powf32(y, 2.0) };
->>>>>>> 0cae495d
         }
         let err_sig = mse * derivative;
         dbg_println!("Err Signal Post: {:?}", self.err_sig.unwrap());
