use crate::{
    activation::ActivationFunction, bench, dbg_println, error::DarjeelingError, input::Input,
    node::Node, types::Types, DEBUG,
};
use rand::{seq::SliceRandom, thread_rng, Rng};
use rayon::prelude::*;
use serde::{Deserialize, Serialize};
use std::{
    fmt::{self, Debug},
    fs,
    path::Path,
};

/// The categorization Neural Network struct
#[derive(Debug, Serialize, Deserialize, Clone)]
pub struct CatNetwork {
    node_array: Vec<Vec<Node>>,
    answer: Option<usize>,
    parameters: Option<u128>,
    activation_function: ActivationFunction,
}
#[warn(clippy::unwrap_in_result)]

impl CatNetwork {
    /// Constructor function for a categorization neural network
    /// Fills a Neural Network's node_array with empty nodes.
    /// Initializes random starting link and bias weights between -.5 and .5
    ///
    /// ## Params
    /// - Inputs: The number of sensors in the input layer
    /// - Hidden: The number of hidden nodes per hidden layer
    /// - Answer: The number of answer nodes, or possible categories
    /// - Hidden Layers: The number of different hidden layers
    /// - Activation Function: Which activation function is used by the network. This can be changed layer with the [`set_activation_func`](fn@set_activation_func) method.
    ///
    /// ## Examples
    /// ``` rust
    /// use darjeeling::{
    ///     activation::ActivationFunction,
    ///     categorize::CatNetwork
    /// };
    ///
    /// let inputs: usize = 10;
    /// let hidden: usize = 40;
    /// let answer: usize = 2;
    /// let hidden_layers: usize = 1;
    /// let mut net: CatNetwork = CatNetwork::new(inputs, hidden, answer, hidden_layers, ActivationFunction::Sigmoid);
    /// ```
    pub fn new(
        input_num: usize,
        hidden_num: usize,
        answer_num: usize,
        hidden_layers: usize,
        activation_function: ActivationFunction,
    ) -> CatNetwork {
        let mut net: CatNetwork = CatNetwork {
            node_array: vec![],
            answer: Some(hidden_layers as usize + 1),
            parameters: None,
            activation_function,
        };
        let mut rng = rand::thread_rng();

        let mut input_row: Vec<Node> = (0..input_num)
            .map(|_| Node::new(Vec::with_capacity(input_num), Some(0.5)))
            .collect::<Vec<Node>>();

        (0..input_num).into_iter().for_each(|_| {
            input_row.push(Node::new(&vec![], None)); // O(1)+ If only this were C, the glorious O(1)
        });

        (1..hidden_layers + 1).into_iter().for_each(|i| {
            let mut hidden_vec: Vec<Node> = Vec::with_capacity(hidden_num);
            let hidden_links = net.node_array[(i - 1) as usize].len();
            dbg_println!("Hidden Links: {:?}", hidden_links);
            (0..hidden_num).into_iter().for_each(|i| {
                hidden_vec.push(Node::new(&vec![], None));
                hidden_vec[i as usize].links = hidden_links;
            });
            net.node_array.push(hidden_vec);
        });

        let mut answer_row = Vec::with_capacity(answer_num);
        let answer_links = hidden_num;
        dbg_println!("Answer Links: {:?}", answer_links);
        (0..answer_num).into_iter().for_each(|i| {
            let mut node = Node::new(Vec::with_capacity(answer_links));
            node.links = answer_links;
            answer_row.push(node)
        });

        net.node_array.iter_mut().for_each(|layer| {
            layer.iter_mut().for_each(|node| {
                node.b_weight = Some(rng.gen_range(-0.5..0.5));
                dbg_println!("Pushing link weights");
                (0..node.links).into_iter().for_each(|_| {
                    node.link_weights.push(rng.gen_range(-0.5..0.5));
                    node.link_vals.push(None);
                })
            })
        });
        let mut params = 0;
        (0..net.node_array.len()).into_iter().for_each(|i| {
            (0..net.node_array[i].len()).into_iter().for_each(|j| {
                params += 1 + net.node_array[i][j].links as u128;
            })
        });
        net.parameters = Some(params);
        net
    }

    /// Trains the neural network model to be able to categorize items in a dataset into given categories
    ///
    /// ## Params
    /// - Data: List of inputs
    /// - Categories: List of Strings, each denoting an answer category.
    /// The number of answer nodes should be the same of the number of categories
    /// - Learning Rate: The modifier that is applied to link weights as they're adjusted.
    /// Try fiddling with this one, but -1.5 - 1.5 is recommended to start.
    /// - Name: The name of the network
    /// - Target Error Percent: The error percent at which the network will be stop training, checked at the begining of each new epoch.
    /// - Write: True of you want to write the model to a file, false otherwise
    ///
    /// ## Returns
    /// The fallible:
    /// - name of the model that this neural network trained(the name parameter with a random u32 appended)
    /// some if write is true, none is write is false
    /// - the error percentage of the last epoch
    /// - the mse of the training
    ///
    /// ## Err
    /// - ### WriteModelFailed
    /// There was a problem when saving the model to a file
    /// - ### ModelNameAlreadyExists
    /// The random model name chosen already exists
    ///
    /// Change the name or retrain
    /// - ### UnknownError
    /// Not sure what happened, but something failed
    ///
    /// Make an issue on the [darjeeling](https://github.com/Ewie21/darjeeling) github page
    ///
    /// Or contact me at elocolburn@comcast.net
    ///
    /// ## Examples
    /// ```ignore
    /// use darjeeling::{
    /// categorize::CatNetwork,
    /// activation::ActivationFunction,
    /// input::Input,
    /// // This file may not be avaliable
    /// // Everything found here will be hyper-specific to your project.
    /// tests::{categories_str_format, xor_file}
    /// };
    ///
    /// // A file containing all possible inputs and correct outputs still needs to be make by you
    /// // 0 0;0
    /// // 0 1;1
    /// // 1 0;1
    /// // 1 1;0
    /// // You also need to write the file input function
    /// // Automatic file reading and formatting function coming soon
    /// let categories: Vec<String> = categories_str_format(vec!["0", "1"]);
    /// let mut data: Vec<Input> = xor_file();
    /// let mut net = CatNetwork::new(2, 2, 2, 1, ActivationFunction::Sigmoid);
    /// let learning_rate = 1.0;
    /// let (model_name, error_percentage, mse) = net.learn(&mut data, categories, learning_rate, "xor", 99.0, true).unwrap();
    /// ```
    pub fn learn<'b>(
        &'b mut self,
        data: &mut Vec<Input>,
        categories: Vec<Types>,
        learning_rate: f32,
        name: &str,
        target_err_percent: f32,
        write: bool,
    ) -> Result<(Option<String>, f32, f32), DarjeelingError> {
        let mut epochs = 0.0;
        let mut sum = 0.0;
        let mut count = 0.0;
        let mut err_percent = 0.0;
        let mut mse = 0.0;

        println!("Categrize");
        bench!(self.categorize(categories));

        while err_percent < target_err_percent {
            count = 0.0;
            sum = 0.0;
            data.shuffle(&mut thread_rng());

            for line in 0..data.len() {
                dbg_println!("Training Checkpoint One Passed");

                println!("Assign");
                bench!(self.assign_answers(&mut data[line]));

                println!("Push");
                bench!(self.push_downstream(data, line));

                dbg_println!("Sum: {:?} Count: {:?}", sum, count);

                println!("Analysis");
                bench!(self.self_analysis(
                    &mut Some(epochs),
                    &mut sum,
                    &mut count,
                    data,
                    &mut mse,
                    line
                ));

                dbg_println!("Sum: {:?} Count: {:?}", sum, count);

                println!("Backpropogate");
                bench!(self.backpropogate(learning_rate));
            }

            // let _old_err_percent = err_percent;
            err_percent = (sum / count) * 100.0;
            epochs += 1.0;
            println!("Epoch: {:?}", epochs);
            println!("Training Accuracy: {:?}", err_percent);
            //if err_percent - old_err_percent < 0.00000001 { break; }
        }
        let mut model_name: Option<String> = None;
        if write {
            match self.write_model(&name) {
                Ok(m_name) => {
                    model_name = Some(m_name);
                }
                Err(err) => return Err(err),
            }
        }

        println!("Training: Finished with accuracy of {:?}/{:?} or {:?} percent after {:?} epochs\nmse: {}", sum, count, err_percent, epochs, mse);

        Ok((model_name, err_percent, mse))
    }

    /// Tests a pretrained model
    pub fn test(
        mut data: Vec<Input>,
        categories: Vec<Types>,
        model_name: String,
    ) -> Result<Vec<Types>, DarjeelingError> {
        let mut sum = 0.0;
        let mut count = 0.0;
        // let mut category: Option<Types> = None;
        let mut answers: Vec<Types> = vec![];
        let mut mse = 0.0;

        let mut net: CatNetwork = match CatNetwork::read_model(model_name.clone()) {
            Ok(net) => net,
            Err(error) => {
                return Err(DarjeelingError::ReadModelFunctionFailed(
                    model_name,
                    Box::new(error),
                ))
            }
        };

        for node in 0..net.node_array[net.answer.unwrap()].len() {
            net.node_array[net.answer.unwrap()][node].category = Some(categories[node].clone());
            dbg_println!("{:?}", net.node_array[net.answer.unwrap()][node].category);
        }

        for line in 0..data.len() {
            dbg_println!("Testing Checkpoint One Passed");
            if data[line].answer.is_some() {
                net.assign_answers(&mut data[line]);
            }
            // Do we actually want to do this?
            net.push_downstream(&mut data, line);
            dbg_println!("Sum: {:?} Count: {:?}", sum, count);
            answers.push(
                (Some(
                    net.self_analysis(&mut None, &mut sum, &mut count, &mut data, &mut mse, line)
                        .0,
                ))
                .clone()
                .expect("Wrapped in Some()"),
            );

            dbg_println!("Sum: {:?} Count: {:?}", sum, count);

            // println!("Correct answer: {:?}", data[line].answer)
        }

        // let _old_err_percent = err_percent;
        let err_percent: f32 = (sum / count) * 100.0;
        mse /= count;
        println!(
            "Testing: Finished with accuracy of {:?}/{:?} or {:?} percent\nMSE: {}",
            sum, count, err_percent, mse
        );

        Ok(answers)
    }

    /// Assigns categories to answer nodes based on a list of given categories
    fn categorize(&mut self, categories: Vec<Types>) {
        let mut count: usize = 0;
        self.node_array[self.answer.unwrap()]
            .iter_mut()
            .for_each(|node| {
                node.category = Some(categories[count].clone());
                count += 1;
            });
    }

    fn assign_answers(&mut self, input: &mut Input) {
<<<<<<< HEAD
        let _ = self.node_array[self.answer.unwrap()].iter_mut().for_each(|node| {
            // println!("{:?}", input);
            if node.category.as_ref().unwrap() == input.answer.as_ref().unwrap() {
                node.correct_answer = Some(1.0);
            } else {
                node.correct_answer = Some(0.0);
            }
        });
=======
        let _ = self.node_array[self.answer.unwrap()]
            .iter_mut()
            .for_each(|node| {
                // println!("{:?}", input);
                if node.category.as_ref().unwrap() == input.answer.as_ref().unwrap() {
                    node.correct_answer = Some(1.0);
                } else {
                    node.correct_answer = Some(0.0);
                }
            });
>>>>>>> 0cae495d
    }

    /// Passes in data to the sensors, pushs data 'downstream' through the network
    fn push_downstream(&mut self, data: &mut Vec<Input>, line: usize) {
        // Passes in data for input layer
        (0..self.node_array[0].len()).into_iter().for_each(|i| {
            let input: f32 = data[line].inputs[i];
            self.node_array[0][i].cached_output = Some(input);
        });

        // Feed-forward values for hidden and output layers
        (1..self.node_array.len()).into_iter().for_each(|layer_i| {
            (0..self.node_array[layer_i].len())
                .into_iter()
                .for_each(|node_i| {
                    (0..self.node_array[layer_i - 1].len())
                        .into_iter()
                        .for_each(|prev_node_i| {
                            // self.node_array[layer][node].link_vals.push(self.node_array[layer-1][prev_node].cached_output.unwrap());
                            self.node_array[layer_i][node_i].link_vals[prev_node_i] = Some(
                                self.node_array[layer_i - 1][prev_node_i]
                                    .cached_output
                                    .unwrap(),
                            );
                            // I think this line needs to be un-commented
                            self.node_array[layer_i][node_i].output(&self.activation_function);
                            if layer_i == self.answer.unwrap() {
                                dbg_println!(
                                    "Ran output on answer {:?}",
                                    self.node_array[layer_i][node_i].cached_output
                                );
                            }
                        });
                    self.node_array[layer_i][node_i].output(&self.activation_function);
                });
        });
    }

    /// Analyses the chosen answer node's result.
    /// Also increments sum and count
    fn self_analysis<'b>(
        &'b self,
        epochs: &mut Option<f32>,
        sum: &'b mut f32,
        count: &'b mut f32,
        data: &mut Vec<Input>,
        mse: &mut f32,
        line: usize,
    ) -> (Types, Option<f32>) {
        dbg_println!("answer {}", self.answer.unwrap());
        dbg_println!("largest index {}", self.largest_node());
        dbg_println!("{:?}", self);
        let brightest_node: &Node = &self.node_array[self.answer.unwrap()][self.largest_node()];
        let brightness: f32 = brightest_node.cached_output.unwrap();

        if !(epochs.is_none()) {
            // This won't happen during testing
            if epochs.unwrap() % 10.0 == 0.0 && epochs.unwrap() != 0.0 {
                println!("\n-------------------------\n");
                println!("Epoch: {:?}", epochs);
                println!(
                    "Category: {:?} \nBrightness: {:?}",
                    brightest_node.category.as_ref().unwrap(),
                    brightness
                );
                if DEBUG {
                    let dimest_node: &Node = &self.node_array[self.answer.unwrap()]
                        [self.node_array[self.answer.unwrap()].len() - 1 - self.largest_node()];
                    println!(
                        "Chosen category: {:?} \nDimest Brightness: {:?}",
                        dimest_node.category.as_ref().unwrap(),
                        dimest_node.cached_output.unwrap()
                    );
                }
            }
        }

        dbg_println!(
            "Category: {:?} \nBrightness: {:?}",
            brightest_node.category.as_ref().unwrap(),
            brightness
        );
        if data[line].answer.is_some() {
            if brightest_node
                .category
                .as_ref()
                .unwrap()
                .eq(&data[line].answer.as_ref().unwrap())
            {
                dbg_println!("Sum++");
                *sum += 1.0;
            }
            *count += 1.0;
        }
        if epochs.is_some() {
            (
                brightest_node.category.clone().unwrap(),
                Some(CatNetwork::calculate_err_for_generation_model(
                    mse,
                    brightest_node,
                )),
            )
        } else {
            (brightest_node.category.clone().unwrap(), None)
        }
    }

    fn calculate_err_for_generation_model(mse: &mut f32, node: &Node) -> f32 {
        *mse += f32::powi(
            node.correct_answer.unwrap() - node.cached_output.unwrap(),
            2,
        );
        *mse
    }

    /// Finds the index and the brightest node in an array and returns it
    fn largest_node(&self) -> usize {
        let mut largest_node = 0;
        (0..self.node_array[self.answer.unwrap()].len())
            .into_iter()
            .for_each(|node_i| {
                if self.node_array[self.answer.unwrap()][node_i].cached_output
                    > self.node_array[self.answer.unwrap()][largest_node].cached_output
                {
                    largest_node = node_i;
                }
            });
        largest_node
    }
    /// Goes back through the network adjusting the weights of the all the neurons based on their error signal
    fn backpropogate(&mut self, learning_rate: f32) {
        let hidden_layers = (self.node_array.len() - 2) as i32;
        for answer in 0..self.node_array[self.answer.unwrap()].len() {
            dbg_println!("Node: {:?}", self.node_array[self.answer.unwrap()][answer]);
            self.node_array[self.answer.unwrap()][answer]
                .compute_answer_err_sig(&self.activation_function);
            dbg_println!(
                "Error: {:?}",
                self.node_array[self.answer.unwrap()][answer]
                    .err_sig
                    .unwrap()
            );
        }
        self.adjust_hidden_weights(learning_rate, hidden_layers);
        // Adjusts weights for answer neurons
        for answer in 0..self.node_array[self.answer.unwrap()].len() {
            self.node_array[self.answer.unwrap()][answer].adjust_weights(learning_rate);
        }
    }

    #[allow(non_snake_case)]
    /// Adjusts the weights of all the hidden neurons in a network
    fn adjust_hidden_weights(&mut self, learning_rate: f32, hidden_layers: i32) {
        // HIDDEN represents the layer, while hidden represents the node of the layer
        for HIDDEN in 1..(hidden_layers + 1) as usize {
            for hidden in 0..self.node_array[HIDDEN].len() {
                self.node_array[HIDDEN][hidden].err_sig = Some(0.0);
                for next_layer in 0..self.node_array[HIDDEN + 1].len() {
                    let next_weight = self.node_array[HIDDEN + 1][next_layer].link_weights[hidden];
                    self.node_array[HIDDEN + 1][next_layer].err_sig =
                        match self.node_array[HIDDEN + 1][next_layer].err_sig.is_none() {
                            true => Some(0.0),
                            false => self.node_array[HIDDEN + 1][next_layer].err_sig,
                        };
                    // This changes based on the activation function
                    self.node_array[HIDDEN][hidden].err_sig = Some(
                        self.node_array[HIDDEN][hidden].err_sig.unwrap()
                            + (self.node_array[HIDDEN + 1][next_layer].err_sig.unwrap()
                                * next_weight),
                    );

                    dbg_println!(
                        "next err sig {:?}",
                        self.node_array[HIDDEN + 1][next_layer].err_sig.unwrap()
                    );
                    dbg_println!("next weight {:?}", next_weight);
                }
                let hidden_result = self.node_array[HIDDEN][hidden].cached_output.unwrap();
                let multiplied_value = self.node_array[HIDDEN][hidden].err_sig.unwrap()
                    * (hidden_result)
                    * (1.0 - hidden_result);
                dbg_println!("new hidden errsig multiply: {:?}", multiplied_value);
                self.node_array[HIDDEN][hidden].err_sig = Some(multiplied_value);

                dbg_println!("\nLayer: {:?}", HIDDEN);
                dbg_println!("Node: {:?}", hidden);

                self.node_array[HIDDEN][hidden].adjust_weights(learning_rate);
            }
        }
    }

    /// Serializes a trained model so it can be used later
    ///
    /// ## Returns
    /// The name of the model
    ///
    /// ## Err
    /// ### WriteModelFailed:
    /// Wraps the models name
    /// ### UnknownError:
    /// Wraps error
    ///  
    pub fn write_model(&mut self, name: &str) -> Result<String, DarjeelingError> {
        let mut rng = rand::thread_rng();
        let file_num: u32 = rng.gen();
        let model_name: String = format!("model_{}_{}.darj", name, file_num);

        match Path::new(&model_name).try_exists() {
            Ok(false) => {
                let _file: fs::File = fs::File::create(&model_name).unwrap();
                let mut serialized = "".to_string();
                println!("write, length: {}", self.node_array.len());
                for i in 0..self.node_array.len() {
                    if i != 0 {
                        let _ = serialized.push_str("lb\n");
                    }
                    for j in 0..self.node_array[i].len() {
                        for k in 0..self.node_array[i][j].link_weights.len() {
                            print!("{}", self.node_array[i][j].link_weights[k]);
                            if k == self.node_array[i][j].link_weights.len() - 1 {
                                let _ = serialized.push_str(
                                    format!("{}", self.node_array[i][j].link_weights[k]).as_str(),
                                );
                            } else {
                                let _ = serialized.push_str(
                                    format!("{},", self.node_array[i][j].link_weights[k]).as_str(),
                                );
                            }
                        }
                        let _ = serialized.push_str(
                            format!(";{}", self.node_array[i][j].b_weight.unwrap().to_string())
                                .as_str(),
                        );
                        let _ = serialized.push_str("\n");
                    }
                }
                serialized.push_str("lb\n");
                serialized.push_str(format!("{}", self.activation_function).as_str());
                println!("Serialized: {:?}", serialized);
                println!("{}", model_name);
                match fs::write(&model_name, serialized) {
                    Ok(()) => {
                        println!("Model {:?} Saved", file_num);
                        Ok(model_name)
                    }
                    Err(_error) => Err(DarjeelingError::WriteModelFailed(model_name)),
                }
            }
            Ok(true) => self.write_model(name),
            Err(error) => Err(DarjeelingError::UnknownError(error.to_string())),
        }
    }

    /// Reads a serizalized Neural Network
    ///
    /// ## Params
    /// - Model Name: The name(or more helpfully the path) of the model to be read
    ///
    /// ## Returns
    /// A neural network read from a serialized .darj file
    ///
    /// ## Err
    /// If the file cannnot be read, or if the file does not contain a valid serialized Neural Network
    pub fn read_model(model_name: String) -> Result<CatNetwork, DarjeelingError> {
        println!("Loading model");
        // Err if the file reading fails
        let serialized_net: String = match fs::read_to_string(&model_name) {
            Ok(serizalized_net) => serizalized_net,
            Err(error) => {
                return Err(DarjeelingError::ReadModelFailed(
                    model_name.clone() + ";" + &error.to_string(),
                ))
            }
        };
        let mut node_array: Vec<Vec<Node>> = vec![];
        let mut layer: Vec<Node> = vec![];
        let mut activation: Option<ActivationFunction> = None;
        for i in serialized_net.lines() {
            match i {
                "sigmoid" => activation = Some(ActivationFunction::Sigmoid),

                "linear" => activation = Some(ActivationFunction::Linear),

                // "tanh" => activation = Some(ActivationFunction::Tanh),

                // "step" => activation = Some(ActivationFunction::Step),
                _ => {
                    if i.trim() == "lb" {
                        node_array.push(layer.clone());
                        // println!("pushed layer {:?}", layer.clone());
                        layer = vec![];
                        continue;
                    }
                    #[allow(unused_mut)]
                    let mut node: Option<Node>;
                    if node_array.len() == 0 {
                        let b_weight: Vec<&str> = i.split(";").collect();
                        // println!("b_weight: {:?}", b_weight);
                        node = Some(Node::new(
                            &vec![],
                            match b_weight[1].parse() {
                                Ok(weight) => Some(weight),
                                Err(err) => {
                                    return Err(DarjeelingError::InvalidNodeValueRead(
                                        err.to_string() + "; Bias: " + b_weight[1],
                                    ))
                                }
                            },
                        ));
                    } else {
                        let node_data: Vec<&str> = i.trim().split(";").collect();
                        let str_weight_array: Vec<&str> = node_data[0].split(",").collect();
                        let mut weight_array: Vec<f32> = vec![];
                        let b_weight: &str = node_data[1];
                        // println!("node_data: {:?}", node_data);
                        // println!("array {:?}", str_weight_array);
                        for weight in 0..str_weight_array.len() {
                            // println!("testing here {:?}", str_weight_array[weight]);
                            let val: f32 = match str_weight_array[weight].parse() {
                                Ok(v) => v,
                                Err(err) => {
                                    return Err(DarjeelingError::InvalidNodeValueRead(
                                        err.to_string() + "; Weight: " + str_weight_array[weight],
                                    ))
                                }
                            };
                            weight_array.push(val);
                        }
                        // print!("{}", b_weight);
                        node = Some(Node::new(
                            &weight_array,
                            match b_weight.parse() {
                                Ok(weight) => Some(weight),
                                Err(err) => {
                                    return Err(DarjeelingError::InvalidNodeValueRead(
                                        err.to_string() + " ;" + b_weight,
                                    ))
                                }
                            },
                        ));
                    }

                    layer.push(node.expect("Both cases provide a Some value for node"));
                    // println!("layer: {:?}", layer.clone())
                }
            }
        }
        //println!("node array size {}", node_array.len());
        let answer: Option<usize> = Some(node_array.len() - 1);

        let net = CatNetwork {
            node_array,
            answer,
            parameters: None,
            activation_function: match activation {
                Some(acti) => acti,
                None => {
                    return Err(DarjeelingError::ActivationFunctionNotRead(format!(
                        "While attempting to read file {}",
                        model_name
                    )))
                }
            },
        };
        // println!("node array {:?}", net.node_array);

        Ok(net)
    }

    pub fn set_activation_func(&mut self, new_activation_function: ActivationFunction) {
        self.activation_function = new_activation_function;
    }

    pub fn add_hidden_layer_with_size(&mut self, size: usize) {
        let mut rng = rand::thread_rng();
        let a = self.answer.expect("initialized network");
        self.node_array.push(self.node_array[a].clone());
        self.node_array[a] = vec![];
        let links = self.node_array[a - 1].len();
        (0..size).into_iter().for_each(|i| {
            self.node_array[a].push(Node::new(&vec![], Some(rng.gen_range(-0.5..0.5))));
            self.node_array[a][i].links = links;
            (0..self.node_array[a][i].links).into_iter().for_each(|_| {
                self.node_array[a][i]
                    .link_weights
                    .push(rng.gen_range(-0.5..0.5));
                self.node_array[a][i].link_vals.push(None);
            })
        });
        self.answer = Some(a + 1);
    }
}

impl fmt::Display for CatNetwork {
    fn fmt(&self, f: &mut fmt::Formatter<'_>) -> fmt::Result {
        let mut buff = String::from("");
        self.node_array.iter().for_each(|layer| {
            layer.iter().for_each(|node| {
                buff.push_str(format!("{:?}", node).as_str());
            })
        });
        write!(f, "{}", buff)
    }
}<|MERGE_RESOLUTION|>--- conflicted
+++ resolved
@@ -310,16 +310,6 @@
     }
 
     fn assign_answers(&mut self, input: &mut Input) {
-<<<<<<< HEAD
-        let _ = self.node_array[self.answer.unwrap()].iter_mut().for_each(|node| {
-            // println!("{:?}", input);
-            if node.category.as_ref().unwrap() == input.answer.as_ref().unwrap() {
-                node.correct_answer = Some(1.0);
-            } else {
-                node.correct_answer = Some(0.0);
-            }
-        });
-=======
         let _ = self.node_array[self.answer.unwrap()]
             .iter_mut()
             .for_each(|node| {
@@ -330,7 +320,6 @@
                     node.correct_answer = Some(0.0);
                 }
             });
->>>>>>> 0cae495d
     }
 
     /// Passes in data to the sensors, pushs data 'downstream' through the network
